--- conflicted
+++ resolved
@@ -61,13 +61,9 @@
 #Ipython Notebook
 .ipynb_checkpoints
 
-<<<<<<< HEAD
-.DS_Store
-.project
-.pydevproject
-=======
 #PyCharm
 .idea/
 
 .DS_Store
->>>>>>> ade962f3
+.project
+.pydevproject